{
  "name": "apollo-server-koa",
<<<<<<< HEAD
  "version": "2.1.0-alpha.10",
=======
  "version": "2.0.6",
>>>>>>> 0d438a74
  "description": "Production-ready Node.js GraphQL server for Koa",
  "main": "dist/index.js",
  "types": "dist/index.d.ts",
  "scripts": {
    "clean": "rm -rf dist",
    "compile": "tsc",
    "prepare": "npm run clean && npm run compile"
  },
  "repository": {
    "type": "git",
    "url": "https://github.com/apollographql/apollo-server/tree/master/packages/apollo-server-koa"
  },
  "keywords": [
    "GraphQL",
    "Apollo",
    "Server",
    "Koa",
    "Javascript"
  ],
  "author": "opensource@apollographql.com",
  "license": "MIT",
  "bugs": {
    "url": "https://github.com/apollographql/apollo-server/issues"
  },
  "homepage": "https://github.com/apollographql/apollo-server#readme",
  "engines": {
    "node": ">=6"
  },
  "dependencies": {
    "@apollographql/apollo-upload-server": "^5.0.3",
    "@apollographql/graphql-playground-html": "^1.6.0",
    "@koa/cors": "^2.2.1",
    "@types/accepts": "^1.3.5",
    "@types/cors": "^2.8.4",
    "@types/koa": "^2.0.46",
    "@types/koa-bodyparser": "^5.0.1",
    "@types/koa-compose": "^3.2.2",
    "@types/koa__cors": "^2.2.1",
    "accepts": "^1.3.5",
<<<<<<< HEAD
    "apollo-server-core": "2.1.0-alpha.10",
    "apollo-upload-server": "^5.0.0",
=======
    "apollo-server-core": "file:../apollo-server-core",
>>>>>>> 0d438a74
    "graphql-subscriptions": "^0.5.8",
    "graphql-tools": "^3.0.4",
    "iterall": "^1.2.2",
    "koa": "2.5.2",
    "koa-bodyparser": "^3.0.0",
    "koa-router": "^7.4.0",
    "type-is": "^1.6.16"
  },
  "devDependencies": {
    "apollo-server-integration-testsuite": "file:../apollo-server-integration-testsuite"
  },
  "peerDependencies": {
    "graphql": "^0.12.0 || ^0.13.0 || ^14.0.0"
  }
}<|MERGE_RESOLUTION|>--- conflicted
+++ resolved
@@ -1,10 +1,6 @@
 {
   "name": "apollo-server-koa",
-<<<<<<< HEAD
   "version": "2.1.0-alpha.10",
-=======
-  "version": "2.0.6",
->>>>>>> 0d438a74
   "description": "Production-ready Node.js GraphQL server for Koa",
   "main": "dist/index.js",
   "types": "dist/index.d.ts",
@@ -44,12 +40,7 @@
     "@types/koa-compose": "^3.2.2",
     "@types/koa__cors": "^2.2.1",
     "accepts": "^1.3.5",
-<<<<<<< HEAD
-    "apollo-server-core": "2.1.0-alpha.10",
-    "apollo-upload-server": "^5.0.0",
-=======
     "apollo-server-core": "file:../apollo-server-core",
->>>>>>> 0d438a74
     "graphql-subscriptions": "^0.5.8",
     "graphql-tools": "^3.0.4",
     "iterall": "^1.2.2",
