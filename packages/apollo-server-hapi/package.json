{
  "name": "apollo-server-hapi",
<<<<<<< HEAD
  "version": "2.1.0-alpha.10",
=======
  "version": "2.0.6",
>>>>>>> 0d438a74
  "description": "Production-ready Node.js GraphQL server for Hapi",
  "main": "dist/index.js",
  "types": "dist/index.d.ts",
  "scripts": {
    "clean": "rm -rf dist",
    "compile": "tsc",
    "prepare": "npm run clean && npm run compile"
  },
  "repository": {
    "type": "git",
    "url": "https://github.com/apollographql/apollo-server/tree/master/packages/apollo-server-hapi"
  },
  "keywords": [
    "GraphQL",
    "Apollo",
    "Hapi",
    "Server",
    "Javascript"
  ],
  "author": "Jonas Helfer <jonas@helfer.email>",
  "license": "MIT",
  "bugs": {
    "url": "https://github.com/apollographql/apollo-server/issues"
  },
  "homepage": "https://github.com/apollographql/apollo-server#readme",
  "engines": {
    "node": ">=8"
  },
  "dependencies": {
    "@apollographql/apollo-upload-server": "^5.0.3",
    "@apollographql/graphql-playground-html": "^1.6.0",
    "accept": "^3.0.2",
<<<<<<< HEAD
    "apollo-server-core": "2.1.0-alpha.10",
    "apollo-upload-server": "^5.0.0",
=======
    "apollo-server-core": "file:../apollo-server-core",
>>>>>>> 0d438a74
    "boom": "^7.1.0",
    "graphql-subscriptions": "^0.5.8",
    "graphql-tools": "^3.0.4",
    "iterall": "^1.2.2"
  },
  "devDependencies": {
    "apollo-server-integration-testsuite": "file:../apollo-server-integration-testsuite"
  },
  "peerDependencies": {
    "graphql": "^0.12.0 || ^0.13.0 || ^14.0.0"
  }
}<|MERGE_RESOLUTION|>--- conflicted
+++ resolved
@@ -1,10 +1,6 @@
 {
   "name": "apollo-server-hapi",
-<<<<<<< HEAD
   "version": "2.1.0-alpha.10",
-=======
-  "version": "2.0.6",
->>>>>>> 0d438a74
   "description": "Production-ready Node.js GraphQL server for Hapi",
   "main": "dist/index.js",
   "types": "dist/index.d.ts",
@@ -37,12 +33,7 @@
     "@apollographql/apollo-upload-server": "^5.0.3",
     "@apollographql/graphql-playground-html": "^1.6.0",
     "accept": "^3.0.2",
-<<<<<<< HEAD
-    "apollo-server-core": "2.1.0-alpha.10",
-    "apollo-upload-server": "^5.0.0",
-=======
     "apollo-server-core": "file:../apollo-server-core",
->>>>>>> 0d438a74
     "boom": "^7.1.0",
     "graphql-subscriptions": "^0.5.8",
     "graphql-tools": "^3.0.4",
